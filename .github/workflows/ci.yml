name: Django Base CI Pipeline / Pipeline de CI do Django Base

# Triggers: Runs this pipeline on every push or pull request to the master and develop branches
# Gatilhos: Roda este pipeline em todo push ou pull request para as branches master e develop
on:
  push:
    branches: ["master", "develop"]
  pull_request:
    branches: ["master", "develop"]

jobs:
  build:
    # The pipeline will run on a Linux (Ubuntu) virtual machine
    # O pipeline rodará em uma máquina virtual Linux (Ubuntu)
    runs-on: ubuntu-latest
    services:
      postgres:
        image: postgres:16-alpine
        env:
          POSTGRES_DB: test_db
          POSTGRES_USER: test_user
          POSTGRES_PASSWORD: test_password
        options: >-
          --health-cmd pg_isready --health-interval 10s --health-timeout 5s
          --health-retries 5
        ports:
          - 5432:5432
    env:
      # Django Settings Module - Use development settings for CI
      # Módulo de Settings Django - Usa settings de desenvolvimento para CI
      DJANGO_SETTINGS_MODULE: "django_base.settings.dev"

      # Provide a dummy secret key for the Django application to initialize during tests
      # Fornece uma chave secreta falsa para a aplicação Django inicializar durante os testes
      SECRET_KEY: "a-dummy-secret-key-for-ci-tests-must-be-at-least-50-chars-long-for-security"

      DEBUG: "False"
      ALLOWED_HOSTS: "localhost,127.0.0.1"
      POSTGRES_DB: "test_db"
      POSTGRES_USER: "test_user"
      POSTGRES_PASSWORD: "test_password"
      POSTGRES_HOST: 127.0.0.1
      POSTGRES_PORT: 5432
      CORS_ALLOWED_ORIGINS: "http://localhost:3000"
      CSRF_TRUSTED_ORIGINS: "http://localhost:3000,http://localhost:8000"

      # Redis configuration for CI (use localhost since service will be added)
      # Configuração Redis para CI (usa localhost pois serviço será adicionado)
      REDIS_URL: "redis://localhost:6379/0"
      REDIS_HOST: "localhost"
      REDIS_PORT: "6379"

    steps:
      # Step 1: Clones your repository into the virtual machine
      # Passo 1: Clona seu repositório para dentro da máquina virtual
      - name: Code checkout / Checkout do código
        uses: actions/checkout@v4

      # Step 2: Sets up the Python environment
      # Passo 2: Configura o ambiente Python
      - name: Configure Python 3.13 / Configurar Python 3.13
        uses: actions/setup-python@v5
        with:
          python-version: "3.13"

      # Step 3: Sets up uv
      # Passo 3: Configura o uv
      - name: Configure uv / Configurar uv
        uses: astral-sh/setup-uv@v1

      # Step 4: Install development dependencies
      # uv will use caching automatically to speed up future builds
      # Passo 4: Instala as dependências de desenvolvimento
      # O uv usará o cache automaticamente para acelerar builds futuros
      - name: Install dependencies / Instalar dependências
<<<<<<< HEAD
        run: |
          uv venv --python 3.13
          source .venv/bin/activate
          uv pip install -e .[dev]
=======
        run: uv venv && source .venv/bin/activate && uv pip install -e .[dev]
>>>>>>> 6f37189f

      # Step 5: Run Ruff to check formatting and linting
      # The --check flag does not modify files, it just fails if they are not formatted
      # Passo 5: Rodar o Ruff para verificar a formatação e o linting
      # A flag --check não altera os arquivos, apenas falha se não estiverem formatados
      - name: Verify formatting with Ruff / Verificar formatação com Ruff
        run: uv run ruff format --check .
      - name: Verify linting with Ruff / Verificar linting com Ruff
        run: uv run ruff check .

      # Step 6: Run tests with coverage
      # Tests run against PostgreSQL service configured above
      # Passo 6: Rodar os testes com coverage
      # Testes rodam contra o serviço PostgreSQL configurado acima
      - name: Run tests and generate coverage / Rodar testes e gerar cobertura
        run: |
          cd src
          uv run coverage run --source='.' manage.py test core.tests --verbosity=2
        env:
          PYTHONPATH: ${{ github.workspace }}/src

      # Step 7: Generate coverage report
      # Shows which lines are covered and the overall percentage
      # Passo 7: Gerar relatório de cobertura
      # Mostra quais linhas estão cobertas e a porcentagem geral
      - name: Generate coverage report / Gerar relatório de cobertura
        run: |
          cd src
          uv run coverage report -m
        env:
          PYTHONPATH: ${{ github.workspace }}/src

      # Step 8: Upload coverage to artifacts (optional)
      # Passo 8: Fazer upload da cobertura para artifacts (opcional)
      - name: Upload coverage data / Upload dados de cobertura
        uses: actions/upload-artifact@v4
        if: always()
        with:
          name: coverage-report
          path: |
            .coverage
            htmlcov/
          retention-days: 7<|MERGE_RESOLUTION|>--- conflicted
+++ resolved
@@ -32,7 +32,7 @@
 
       # Provide a dummy secret key for the Django application to initialize during tests
       # Fornece uma chave secreta falsa para a aplicação Django inicializar durante os testes
-      SECRET_KEY: "a-dummy-secret-key-for-ci-tests-must-be-at-least-50-chars-long-for-security"
+      SECRET_KEY: "django-ci-test-key-1234567890-abcdefghijklmnopqrstuvwxyz-0987654321"
 
       DEBUG: "False"
       ALLOWED_HOSTS: "localhost,127.0.0.1"
@@ -73,23 +73,19 @@
       # Passo 4: Instala as dependências de desenvolvimento
       # O uv usará o cache automaticamente para acelerar builds futuros
       - name: Install dependencies / Instalar dependências
-<<<<<<< HEAD
         run: |
           uv venv --python 3.13
           source .venv/bin/activate
           uv pip install -e .[dev]
-=======
-        run: uv venv && source .venv/bin/activate && uv pip install -e .[dev]
->>>>>>> 6f37189f
 
       # Step 5: Run Ruff to check formatting and linting
       # The --check flag does not modify files, it just fails if they are not formatted
       # Passo 5: Rodar o Ruff para verificar a formatação e o linting
       # A flag --check não altera os arquivos, apenas falha se não estiverem formatados
       - name: Verify formatting with Ruff / Verificar formatação com Ruff
-        run: uv run ruff format --check .
+        run: .venv/bin/ruff format --check . --exclude .claude
       - name: Verify linting with Ruff / Verificar linting com Ruff
-        run: uv run ruff check .
+        run: .venv/bin/ruff check . --exclude .claude
 
       # Step 6: Run tests with coverage
       # Tests run against PostgreSQL service configured above
@@ -97,10 +93,8 @@
       # Testes rodam contra o serviço PostgreSQL configurado acima
       - name: Run tests and generate coverage / Rodar testes e gerar cobertura
         run: |
-          cd src
-          uv run coverage run --source='.' manage.py test core.tests --verbosity=2
-        env:
-          PYTHONPATH: ${{ github.workspace }}/src
+          export PYTHONPATH="${{ github.workspace }}/src"
+          .venv/bin/coverage run --source='src' manage.py test core.tests --verbosity=2
 
       # Step 7: Generate coverage report
       # Shows which lines are covered and the overall percentage
@@ -108,10 +102,8 @@
       # Mostra quais linhas estão cobertas e a porcentagem geral
       - name: Generate coverage report / Gerar relatório de cobertura
         run: |
-          cd src
-          uv run coverage report -m
-        env:
-          PYTHONPATH: ${{ github.workspace }}/src
+          export PYTHONPATH="${{ github.workspace }}/src"
+          .venv/bin/coverage report -m
 
       # Step 8: Upload coverage to artifacts (optional)
       # Passo 8: Fazer upload da cobertura para artifacts (opcional)
